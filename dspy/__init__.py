--- conflicted
+++ resolved
@@ -1,17 +1,3 @@
-<<<<<<< HEAD
-from dsp.modules.hf_client import ChatModuleClient
-from dsp.modules.hf_client import HFServerTGI, HFClientVLLM, HFClientSGLang
-from .signatures import *
-
-from .retrieve import *
-from .predict import *
-from .primitives import *
-from .functional import *
-
-=======
->>>>>>> b2816c4a
-# from .evaluation import *
-# FIXME:
 import dsp
 from dsp.modules.hf_client import ChatModuleClient, HFClientSGLang, HFClientVLLM, HFServerTGI
 
@@ -19,6 +5,7 @@
 from .primitives import *
 from .retrieve import *
 from .signatures import *
+from .functional import *
 
 settings = dsp.settings
 
