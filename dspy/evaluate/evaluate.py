--- conflicted
+++ resolved
@@ -162,24 +162,14 @@
                 num_threads,
                 display_progress,
             )
-<<<<<<< HEAD
+
+        dspy.logger.info(f"Average Metric: {ncorrect} / {ntotal} ({round(100 * ncorrect / ntotal, 1)}%)")
+
+        predicted_devset = sorted(reordered_devset)
+
         if return_outputs:  # Handle the return_outputs logic
-            results = [(example, prediction, score) for _, example, prediction, score in reordered_devset]
-=======
->>>>>>> bcebff14
-
-        dspy.logger.info(f"Average Metric: {ncorrect} / {ntotal} ({round(100 * ncorrect / ntotal, 1)}%)")
-
-        predicted_devset = sorted(reordered_devset)
-
-<<<<<<< HEAD
-=======
-        if return_outputs:  # Handle the return_outputs logic
-            results = [(example, prediction, score)
-                       for _, example, prediction, score in predicted_devset]
-
-        # data = [{**example, **prediction, 'correct': score} for example, prediction, score in zip(reordered_devset, preds, scores)]
->>>>>>> bcebff14
+            results = [(example, prediction, score) for _, example, prediction, score in predicted_devset]
+
         data = [
             merge_dicts(example, prediction) | {"correct": score} for _, example, prediction, score in predicted_devset
         ]
@@ -223,19 +213,10 @@
                 ipython_display(HTML(message))
 
         if return_all_scores and return_outputs:
-<<<<<<< HEAD
-            return round(100 * ncorrect / ntotal, 2), results, [score for *_, score in reordered_devset]
-
-        if return_all_scores:
-            return round(100 * ncorrect / ntotal, 2), [score for *_, score in reordered_devset]
-
-        if return_outputs:
-=======
             return round(100 * ncorrect / ntotal, 2), results, [score for *_, score in predicted_devset]
         elif return_all_scores:
             return round(100 * ncorrect / ntotal, 2), [score for *_, score in predicted_devset]
         elif return_outputs:
->>>>>>> bcebff14
             return round(100 * ncorrect / ntotal, 2), results
 
         return round(100 * ncorrect / ntotal, 2)
